--- conflicted
+++ resolved
@@ -1,4 +1,3 @@
-<<<<<<< HEAD
 # Python
 __pycache__/
 *.py[cod]
@@ -42,7 +41,6 @@
 # *.json
 # *.csv
 # *.xlsx
-=======
 .venv
 .env
 
@@ -53,5 +51,4 @@
 *.so
 .DS_Store
 papers/
-data/agent_papers/
->>>>>>> 32342720
+data/agent_papers/